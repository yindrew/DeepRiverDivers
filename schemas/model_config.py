--- conflicted
+++ resolved
@@ -79,22 +79,13 @@
             "batch_size": 32,
             "num_epochs": 50,
             "learning_rate": 1e-3,
-<<<<<<< HEAD
-            "weight_decay": 0,
-=======
             "weight_decay": 0.01,
->>>>>>> e32939fb
             "optimizer": "AdamW",
             "momentum": 0,
             "dataset": "GTO",
             "p_train_test_split": 0.2,
             "warm_start": False,
-<<<<<<< HEAD
-            "min_epochs": 50,
-            "patience": 20,
-=======
             "p_train_test_split": 0.2,
->>>>>>> e32939fb
         }
     )
 
